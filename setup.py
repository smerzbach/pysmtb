import setuptools

with open("README.md", "r", encoding="utf-8") as fh:
    long_description = fh.read()

setuptools.setup(
    name="pysmtb",
<<<<<<< HEAD
    version="0.1.04",
=======
    version="0.1.05",
>>>>>>> 5a873a49
    author="Sebastian Merzbach",
    author_email="smerzbach@gmail.com",
    description="python toolbox of (mostly) image-related helper / visualization functions",
    long_description=long_description,
    long_description_content_type="text/markdown",
    url="https://github.com/smerzbach/pysmtb",
    packages=setuptools.find_packages(),
    classifiers=[
        "Programming Language :: Python :: 3",
        "License :: OSI Approved :: MIT License",
        "Operating System :: OS Independent",
    ],
    install_requires=[
        'click',
        'colour-science',
        'imageio',
        'matplotlib',
        'numpy',
        'openexr',
        'PyQt5',
        'tqdm',
    ],
    entry_points={
        'console_scripts': [
            'iv = pysmtb.iv:iv_cli',
        ],
    },
    python_requires='>=3.6',
)
<|MERGE_RESOLUTION|>--- conflicted
+++ resolved
@@ -5,11 +5,7 @@
 
 setuptools.setup(
     name="pysmtb",
-<<<<<<< HEAD
-    version="0.1.04",
-=======
-    version="0.1.05",
->>>>>>> 5a873a49
+    version="0.1.06",
     author="Sebastian Merzbach",
     author_email="smerzbach@gmail.com",
     description="python toolbox of (mostly) image-related helper / visualization functions",
